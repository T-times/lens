import "./item-list-layout.scss";
import "./table-menu.scss";
import groupBy from "lodash/groupBy";

import React, { ReactNode } from "react";
import { computed, IReactionDisposer, observable, reaction, toJS } from "mobx";
import { disposeOnUnmount, observer } from "mobx-react";
import { ConfirmDialog, ConfirmDialogParams } from "../confirm-dialog";
import { Table, TableCell, TableCellProps, TableHead, TableProps, TableRow, TableRowProps, TableSortCallback } from "../table";
import { autobind, createStorage, cssNames, IClassName, isReactNode, noop, prevDefault, stopPropagation } from "../../utils";
import { AddRemoveButtons, AddRemoveButtonsProps } from "../add-remove-buttons";
import { NoItems } from "../no-items";
import { Spinner } from "../spinner";
import { ItemObject, ItemStore } from "../../item.store";
import { SearchInputUrl } from "../input";
import { namespaceStore } from "../+namespaces/namespace.store";
import { Filter, FilterType, pageFilters } from "./page-filters.store";
import { PageFiltersList } from "./page-filters-list";
import { PageFiltersSelect } from "./page-filters-select";
import { NamespaceSelectFilter } from "../+namespaces/namespace-select";
import { themeStore } from "../../theme.store";
import { MenuActions} from "../menu/menu-actions";
import { MenuItem } from "../menu";
import { Checkbox } from "../checkbox";
import { userStore } from "../../../common/user-store";
import logger from "../../../main/logger";

// todo: refactor, split to small re-usable components

export type SearchFilter<T extends ItemObject = any> = (item: T) => string | number | (string | number)[];
export type ItemsFilter<T extends ItemObject = any> = (items: T[]) => T[];

interface IHeaderPlaceholders {
  title: ReactNode;
  search: ReactNode;
  filters: ReactNode;
  info: ReactNode;
}

export interface ItemListLayoutProps<T extends ItemObject = ItemObject> {
  tableId?: string;
  className: IClassName;
  store: ItemStore<T>;
  dependentStores?: ItemStore[];
  isClusterScoped?: boolean;
  hideFilters?: boolean;
  searchFilters?: SearchFilter<T>[];
  filterItems?: ItemsFilter<T>[];

  // header (title, filtering, searching, etc.)
  showHeader?: boolean;
  headerClassName?: IClassName;
  renderHeaderTitle?: ReactNode | ((parent: ItemListLayout) => ReactNode);
  customizeHeader?: (placeholders: IHeaderPlaceholders, content: ReactNode) => Partial<IHeaderPlaceholders> | ReactNode;

  // items list configuration
  isReady?: boolean; // show loading indicator while not ready
  isSelectable?: boolean; // show checkbox in rows for selecting items
  isSearchable?: boolean; // apply search-filter & add search-input
  isConfigurable?: boolean;
  copyClassNameFromHeadCells?: boolean;
  sortingCallbacks?: { [sortBy: string]: TableSortCallback };
  tableProps?: Partial<TableProps>; // low-level table configuration
  renderTableHeader: TableCellProps[] | null;
  renderTableContents: (item: T) => (ReactNode | TableCellProps)[];
  renderItemMenu?: (item: T, store: ItemStore<T>) => ReactNode;
  customizeTableRowProps?: (item: T) => Partial<TableRowProps>;
  addRemoveButtons?: Partial<AddRemoveButtonsProps>;
  virtual?: boolean;

  // item details view
  hasDetailsView?: boolean;
  detailsItem?: T;
  onDetails?: (item: T) => void;

  // other
  customizeRemoveDialog?: (selectedItems: T[]) => Partial<ConfirmDialogParams>;
  renderFooter?: (parent: ItemListLayout) => React.ReactNode;
}

const defaultProps: Partial<ItemListLayoutProps> = {
  showHeader: true,
  isSearchable: true,
  isSelectable: true,
  isConfigurable: false,
  copyClassNameFromHeadCells: true,
  dependentStores: [],
  filterItems: [],
  hasDetailsView: true,
  onDetails: noop,
  virtual: true
};

interface ItemListLayoutUserSettings {
  showAppliedFilters?: boolean;
}

@observer
export class ItemListLayout extends React.Component<ItemListLayoutProps> {
  static defaultProps = defaultProps as object;
<<<<<<< HEAD

  private watchDisposers: IReactionDisposer[] = [];

=======
  @observable hiddenColumnNames = new Set<string>();
>>>>>>> 12c538b0
  @observable isUnmounting = false;

  @observable userSettings: ItemListLayoutUserSettings = {
    showAppliedFilters: true,
  };

  constructor(props: ItemListLayoutProps) {
    super(props);

    // keep ui user settings in local storage
    const defaultUserSettings = toJS(this.userSettings);
    const storage = createStorage<ItemListLayoutUserSettings>("items_list_layout", defaultUserSettings);

    Object.assign(this.userSettings, storage.get()); // restore
    disposeOnUnmount(this, [
      reaction(() => toJS(this.userSettings), settings => storage.set(settings)),
    ]);
  }

  async componentDidMount() {
<<<<<<< HEAD
    this.loadStores();
=======
    const { store, dependentStores, isClusterScoped, tableId } = this.props;

    if (this.canBeConfigured) this.hiddenColumnNames = new Set(userStore.preferences?.hiddenTableColumns?.[tableId]);

    const stores = [store, ...dependentStores];
>>>>>>> 12c538b0

    if (!this.props.isClusterScoped) {
      disposeOnUnmount(this, [
        namespaceStore.onContextChange(() => this.loadStores())
      ]);
    }
  }

  async componentWillUnmount() {
    this.isUnmounting = true;
    this.unsubscribeStores();
  }

  @computed get stores() {
    const { store, dependentStores, isClusterScoped } = this.props;
    const stores = new Set([store, ...dependentStores]);

    if (!isClusterScoped) {
      stores.add(namespaceStore);
    }

    return stores;
  }

  async loadStores() {
    this.unsubscribeStores(); // reset first

    // load
    for (const store of this.stores) {
      if (this.isUnmounting) {
        this.unsubscribeStores();
        break;
      }

      try {
        await store.loadAll();
        this.watchDisposers.push(store.subscribe());
      } catch (error) {
        console.error("loading store error", error);
      }
    }
  }

  unsubscribeStores() {
    this.watchDisposers.forEach(dispose => dispose());
    this.watchDisposers.length = 0;
  }

  private filterCallbacks: { [type: string]: ItemsFilter } = {
    [FilterType.SEARCH]: items => {
      const { searchFilters, isSearchable } = this.props;
      const search = pageFilters.getValues(FilterType.SEARCH)[0] || "";

      if (search && isSearchable && searchFilters) {
        const normalizeText = (text: string) => String(text).toLowerCase();
        const searchTexts = [search].map(normalizeText);

        return items.filter(item => {
          return searchFilters.some(getTexts => {
            const sourceTexts: string[] = [getTexts(item)].flat().map(normalizeText);

            return sourceTexts.some(source => searchTexts.some(search => source.includes(search)));
          });
        });
      }

      return items;
    },

    [FilterType.NAMESPACE]: items => {
      const filterValues = pageFilters.getValues(FilterType.NAMESPACE);

      if (filterValues.length > 0) {
        return items.filter(item => filterValues.includes(item.getNs()));
      }

      return items;
    },
  };

  @computed get isReady() {
    return this.props.isReady ?? this.props.store.isLoaded;
  }

  @computed get filters() {
    let { activeFilters } = pageFilters;
    const { isClusterScoped, isSearchable, searchFilters } = this.props;

    if (isClusterScoped) {
      activeFilters = activeFilters.filter(({ type }) => type !== FilterType.NAMESPACE);
    }

    if (!(isSearchable && searchFilters)) {
      activeFilters = activeFilters.filter(({ type }) => type !== FilterType.SEARCH);
    }

    return activeFilters;
  }

  applyFilters<T>(filters: ItemsFilter[], items: T[]): T[] {
    if (!filters || !filters.length) return items;

    return filters.reduce((items, filter) => filter(items), items);
  }

  @computed get allItems() {
    const { filterItems, store } = this.props;

    return this.applyFilters(filterItems, store.items);
  }

  @computed get items() {
    const { allItems, filters, filterCallbacks } = this;
    const filterItems: ItemsFilter[] = [];
    const filterGroups = groupBy<Filter>(filters, ({ type }) => type);

    Object.entries(filterGroups).forEach(([type, filtersGroup]) => {
      const filterCallback = filterCallbacks[type];

      if (filterCallback && filtersGroup.length > 0) {
        filterItems.push(filterCallback);
      }
    });

    return this.applyFilters(filterItems, allItems);
  }

  updateColumnFilter(checkboxValue: boolean, columnName: string) {
    if (checkboxValue){
      this.hiddenColumnNames.delete(columnName);
    } else {
      this.hiddenColumnNames.add(columnName);
    }

    if (this.canBeConfigured) {
      userStore.preferences.hiddenTableColumns[this.props.tableId] = Array.from(this.hiddenColumnNames);
    }
  }

  columnIsVisible(index: number): boolean {
    const {renderTableHeader} = this.props;

    if (!this.canBeConfigured) return true;

    return !this.hiddenColumnNames.has(renderTableHeader[index].showWithColumn ?? renderTableHeader[index].className);
  }

  get canBeConfigured(): boolean {
    const { isConfigurable, tableId, renderTableHeader } = this.props;

    if (!isConfigurable || !tableId) {
      return false;
    }

    if (!renderTableHeader?.every(({ className }) => className)) {
      logger.warning("[ItemObjectList]: cannot configure an object list without all headers being identifiable");

      return false;
    }

    return true;
  }

  @autobind()
  getRow(uid: string) {
    const {
      isSelectable, renderTableHeader, renderTableContents, renderItemMenu,
      store, hasDetailsView, onDetails,
      copyClassNameFromHeadCells, customizeTableRowProps, detailsItem,
    } = this.props;
    const { isSelected } = store;
    const item = this.items.find(item => item.getId() == uid);

    if (!item) return;
    const itemId = item.getId();

    return (
      <TableRow
        key={itemId}
        nowrap
        searchItem={item}
        sortItem={item}
        selected={detailsItem && detailsItem.getId() === itemId}
        onClick={hasDetailsView ? prevDefault(() => onDetails(item)) : undefined}
        {...(customizeTableRowProps ? customizeTableRowProps(item) : {})}
      >
        {isSelectable && (
          <TableCell
            checkbox
            isChecked={isSelected(item)}
            onClick={prevDefault(() => store.toggleSelection(item))}
          />
        )}
        {
          renderTableContents(item)
            .map((content, index) => {
              const cellProps: TableCellProps = isReactNode(content) ? { children: content } : content;

              if (copyClassNameFromHeadCells && renderTableHeader) {
                const headCell = renderTableHeader[index];

                if (headCell) {
                  cellProps.className = cssNames(cellProps.className, headCell.className);
                }
              }

              return this.columnIsVisible(index) ? <TableCell key={index} {...cellProps} /> : null;
            })
        }
        {renderItemMenu && (
          <TableCell className="menu" onClick={stopPropagation}>
            {renderItemMenu(item, store)}
          </TableCell>
        )}
      </TableRow>
    );
  }

  @autobind()
  removeItemsDialog() {
    const { customizeRemoveDialog, store } = this.props;
    const { selectedItems, removeSelectedItems } = store;
    const visibleMaxNamesCount = 5;
    const selectedNames = selectedItems.map(ns => ns.getName()).slice(0, visibleMaxNamesCount).join(", ");
    const dialogCustomProps = customizeRemoveDialog ? customizeRemoveDialog(selectedItems) : {};
    const selectedCount = selectedItems.length;
    const tailCount = selectedCount > visibleMaxNamesCount ? selectedCount - visibleMaxNamesCount : 0;
    const tail = tailCount > 0 ? "and <b>{tailCount}</b> more" : null;
    const message = selectedCount <= 1 ? <p>Remove item <b>{selectedNames}</b>?</p> : <p>Remove <b>{selectedCount}</b> items <b>{selectedNames}</b> {tail}?</p>;

    ConfirmDialog.open({
      ok: removeSelectedItems,
      labelOk: "Remove",
      message,
      ...dialogCustomProps,
    });
  }

  renderFilters() {
    const { hideFilters } = this.props;
    const { isReady, userSettings, filters } = this;

    if (!isReady || !filters.length || hideFilters || !userSettings.showAppliedFilters) {
      return;
    }

    return <PageFiltersList filters={filters}/>;
  }

  renderNoItems() {
    if (this.filters.length > 0) {
      return (
        <NoItems>
          No items found.
          <p>
            <a onClick={() => pageFilters.reset()} className="contrast">
              Reset filters?
            </a>
          </p>
        </NoItems>
      );
    }

    return <NoItems/>;
  }

  renderHeaderContent(placeholders: IHeaderPlaceholders): ReactNode {
    const { title, filters, search, info } = placeholders;

    return (
      <>
        {title}
        <div className="info-panel box grow">
          {this.isReady && info}
        </div>
        {filters}
        {search}
      </>
    );
  }

  renderInfo() {
    const { allItems, items, isReady, userSettings, filters } = this;
    const allItemsCount = allItems.length;
    const itemsCount = items.length;
    const isFiltered = isReady && filters.length > 0;

    if (isFiltered) {
      const toggleFilters = () => userSettings.showAppliedFilters = !userSettings.showAppliedFilters;

      return (
        <><a onClick={toggleFilters}>Filtered</a>: {itemsCount} / {allItemsCount}</>
      );
    }

    return allItemsCount <= 1 ? `${allItemsCount} item` : `${allItemsCount} items`;
  }

  renderHeader() {
    const { showHeader, customizeHeader, renderHeaderTitle, headerClassName, isClusterScoped } = this.props;

    if (!showHeader) return;
    const title = typeof renderHeaderTitle === "function" ? renderHeaderTitle(this) : renderHeaderTitle;
    const placeholders: IHeaderPlaceholders = {
      title: <h5 className="title">{title}</h5>,
      info: this.renderInfo(),
      filters: <>
        {!isClusterScoped && <NamespaceSelectFilter/>}
        <PageFiltersSelect allowEmpty disableFilters={{
          [FilterType.NAMESPACE]: true, // namespace-select used instead
        }}/>
      </>,
      search: <SearchInputUrl/>,
    };
    let header = this.renderHeaderContent(placeholders);

    if (customizeHeader) {
      const modifiedHeader = customizeHeader(placeholders, header);

      if (isReactNode(modifiedHeader)) {
        header = modifiedHeader;
      } else {
        header = this.renderHeaderContent({
          ...placeholders,
          ...modifiedHeader as IHeaderPlaceholders,
        });
      }
    }

    return (
      <div className={cssNames("header flex gaps align-center", headerClassName)}>
        {header}
      </div>
    );
  }

  renderList() {
    const {
      isSelectable, tableProps = {}, renderTableHeader, renderItemMenu,
      store, hasDetailsView, addRemoveButtons = {}, virtual, sortingCallbacks, detailsItem
    } = this.props;
    const { isReady, removeItemsDialog, items } = this;
    const { selectedItems } = store;
    const selectedItemId = detailsItem && detailsItem.getId();

    return (
      <div className="items box grow flex column">
        {!isReady && (
          <Spinner center/>
        )}
        {isReady && (
          <Table
            virtual={virtual}
            selectable={hasDetailsView}
            sortable={sortingCallbacks}
            getTableRow={this.getRow}
            items={items}
            selectedItemId={selectedItemId}
            noItems={this.renderNoItems()}
            {...({
              ...tableProps,
              className: cssNames("box grow", tableProps.className, themeStore.activeTheme.type),
            })}
          >
            {renderTableHeader && (
              <TableHead showTopLine nowrap>
                {isSelectable && (
                  <TableCell
                    checkbox
                    isChecked={store.isSelectedAll(items)}
                    onClick={prevDefault(() => store.toggleSelectionAll(items))}
                  />
                )}
<<<<<<< HEAD
                {renderTableHeader.map((cellProps, index) => <TableCell key={index} {...cellProps} />)}
                {renderItemMenu && <TableCell className="menu"/>}
=======
                {renderTableHeader.map((cellProps, index) => this.columnIsVisible(index) ? <TableCell key={index} {...cellProps} /> : null)}
                { renderItemMenu &&
                  <TableCell className="menu" >
                    {this.canBeConfigured && this.renderColumnMenu()}
                  </TableCell>
                }
>>>>>>> 12c538b0
              </TableHead>
            )}
            {
              !virtual && items.map(item => this.getRow(item.getId()))
            }
          </Table>

        )}
        <AddRemoveButtons
          onRemove={selectedItems.length ? removeItemsDialog : null}
          removeTooltip={`Remove selected items (${selectedItems.length})`}
          {...addRemoveButtons}
        />
      </div>
    );
  }

  renderColumnMenu() {
    const { renderTableHeader} = this.props;

    return (
      <MenuActions
        toolbar = {false}
        autoCloseOnSelect = {false}
        className={cssNames("KubeObjectMenu")}
      >
        {renderTableHeader.map((cellProps, index) => (
          !cellProps.showWithColumn &&
            <MenuItem key={index} className="input">
              <Checkbox label = {cellProps.title ?? `<${cellProps.className}>`}
                className = "MenuCheckbox"
                value ={!this.hiddenColumnNames.has(cellProps.className)}
                onChange = {(v) => this.updateColumnFilter(v, cellProps.className)}
              />
            </MenuItem>
        ))}
      </MenuActions>
    );
  }

  renderFooter() {
    if (this.props.renderFooter) {
      return this.props.renderFooter(this);
    }
  }

  render() {
    const { className } = this.props;

    return (
      <div className={cssNames("ItemListLayout flex column", className)}>
        {this.renderHeader()}
        {this.renderFilters()}
        {this.renderList()}
        {this.renderFooter()}
      </div>
    );
  }
}<|MERGE_RESOLUTION|>--- conflicted
+++ resolved
@@ -98,13 +98,10 @@
 @observer
 export class ItemListLayout extends React.Component<ItemListLayoutProps> {
   static defaultProps = defaultProps as object;
-<<<<<<< HEAD
 
   private watchDisposers: IReactionDisposer[] = [];
 
-=======
   @observable hiddenColumnNames = new Set<string>();
->>>>>>> 12c538b0
   @observable isUnmounting = false;
 
   @observable userSettings: ItemListLayoutUserSettings = {
@@ -125,15 +122,7 @@
   }
 
   async componentDidMount() {
-<<<<<<< HEAD
     this.loadStores();
-=======
-    const { store, dependentStores, isClusterScoped, tableId } = this.props;
-
-    if (this.canBeConfigured) this.hiddenColumnNames = new Set(userStore.preferences?.hiddenTableColumns?.[tableId]);
-
-    const stores = [store, ...dependentStores];
->>>>>>> 12c538b0
 
     if (!this.props.isClusterScoped) {
       disposeOnUnmount(this, [
@@ -148,7 +137,10 @@
   }
 
   @computed get stores() {
-    const { store, dependentStores, isClusterScoped } = this.props;
+    const { store, dependentStores, isClusterScoped, tableId } = this.props;
+
+    if (this.canBeConfigured) this.hiddenColumnNames = new Set(userStore.preferences?.hiddenTableColumns?.[tableId]);
+
     const stores = new Set([store, ...dependentStores]);
 
     if (!isClusterScoped) {
@@ -507,17 +499,11 @@
                     onClick={prevDefault(() => store.toggleSelectionAll(items))}
                   />
                 )}
-<<<<<<< HEAD
-                {renderTableHeader.map((cellProps, index) => <TableCell key={index} {...cellProps} />)}
-                {renderItemMenu && <TableCell className="menu"/>}
-=======
                 {renderTableHeader.map((cellProps, index) => this.columnIsVisible(index) ? <TableCell key={index} {...cellProps} /> : null)}
-                { renderItemMenu &&
-                  <TableCell className="menu" >
+                {renderItemMenu && <TableCell className="menu">
                     {this.canBeConfigured && this.renderColumnMenu()}
                   </TableCell>
                 }
->>>>>>> 12c538b0
               </TableHead>
             )}
             {
