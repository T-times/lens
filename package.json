{
  "name": "kontena-lens",
  "productName": "Lens",
  "description": "Lens - The Kubernetes IDE",
<<<<<<< HEAD
  "version": "3.6.0-rc.1",
=======
  "version": "3.6.0-rc.2",
>>>>>>> 7722f443
  "main": "static/build/main.js",
  "copyright": "© 2020, Mirantis, Inc.",
  "license": "MIT",
  "author": {
    "name": "Mirantis, Inc.",
    "email": "info@k8slens.dev"
  },
  "scripts": {
<<<<<<< HEAD
    "dev": "concurrently -k \"yarn dev-run -C\" yarn:dev:*",
    "dev-run": "nodemon --watch static/build/main.js --exec \"electron --inspect .\"",
    "dev:main": "yarn compile:main --watch",
    "dev:renderer": "yarn compile:renderer --watch",
    "dev:extensions": "tsc --project src/extensions/example-extension --watch",
=======
    "dev": "concurrently -k \"yarn dev-run -C\" \"yarn dev:main\" \"yarn dev:renderer\"",
    "dev-run": "nodemon --watch static/build/main.js --exec \"electron --inspect .\"",
    "dev:main": "yarn compile:main --watch",
    "dev:renderer": "yarn compile:renderer --watch",
>>>>>>> 7722f443
    "compile": "env NODE_ENV=production concurrently yarn:compile:*",
    "compile:main": "webpack --config webpack.main.ts",
    "compile:renderer": "webpack --config webpack.renderer.ts",
    "compile:i18n": "lingui compile",
    "compile:extension-api.d.ts": "tsc --project src/extensions",
    "build:linux": "yarn compile && electron-builder --linux --dir -c.productName=Lens",
    "build:mac": "yarn compile && electron-builder --mac --dir -c.productName=Lens",
    "build:win": "yarn compile && electron-builder --win --dir -c.productName=Lens",
    "test": "jest --env=jsdom src $@",
    "integration": "jest --coverage integration $@",
    "dist": "yarn compile && electron-builder --publish onTag",
    "dist:win": "yarn compile && electron-builder --publish onTag --x64 --ia32",
    "dist:dir": "yarn dist --dir -c.compression=store -c.mac.identity=null",
    "postinstall": "patch-package",
    "i18n:extract": "lingui extract",
    "download-bins": "concurrently yarn:download:*",
    "download:kubectl": "yarn run ts-node build/download_kubectl.ts",
    "download:helm": "yarn run ts-node build/download_helm.ts",
    "lint": "eslint $@ --ext js,ts,tsx --max-warnings=0  src/",
    "rebuild-pty": "yarn run electron-rebuild -f -w node-pty"
  },
  "config": {
    "bundledKubectlVersion": "1.17.11",
    "bundledHelmVersion": "3.3.1"
  },
  "engines": {
    "node": ">=12.0 <13.0"
  },
  "lingui": {
    "locales": [
      "en",
      "ru",
      "fi"
    ],
    "format": "po",
    "sourceLocale": "en",
    "fallbackLocale": "en",
    "compileNamespace": "cjs",
    "catalogs": [
      {
        "path": "./locales/{locale}/messages",
        "include": "./src/renderer"
      }
    ]
  },
  "jest": {
    "testRegex": ".*_(spec|test)\\.[jt]sx?$",
    "collectCoverage": false,
    "verbose": true,
    "testEnvironment": "node",
    "transform": {
      "^.+\\.tsx?$": "ts-jest"
    },
    "moduleNameMapper": {
      "\\.(css|scss)$": "<rootDir>/__mocks__/styleMock.ts"
    },
    "modulePathIgnorePatterns": ["<rootDir>/dist"]
  },
  "build": {
    "afterSign": "build/notarize.js",
    "extraResources": [
      {
        "from": "src/features/",
        "to": "features/",
        "filter": "**/*"
      },
      {
        "from": "locales/",
        "to": "locales/",
        "filter": "**/*.js"
      },
      {
        "from": "static/",
        "to": "static/",
        "filter": "!**/main.js"
      },
      {
        "from": "src/extensions/",
        "to": "./extensions/",
        "filter": "**/*.js*"
      },
      "LICENSE"
    ],
    "linux": {
      "category": "Network",
      "target": [
        "snap",
        "AppImage"
      ],
      "extraResources": [
        {
          "from": "binaries/client/linux/x64/kubectl",
          "to": "./x64/kubectl"
        },
        {
          "from": "binaries/client/helm3/helm3",
          "to": "./helm3/helm3"
        }
      ]
    },
    "mac": {
      "hardenedRuntime": true,
      "gatekeeperAssess": false,
      "entitlements": "build/entitlements.mac.plist",
      "entitlementsInherit": "build/entitlements.mac.plist",
      "extraResources": [
        {
          "from": "binaries/client/darwin/x64/kubectl",
          "to": "./x64/kubectl"
        },
        {
          "from": "binaries/client/helm3/helm3",
          "to": "./helm3/helm3"
        }
      ]
    },
    "win": {
      "target": [
        "nsis"
      ],
      "extraResources": [
        {
          "from": "binaries/client/windows/x64/kubectl.exe",
          "to": "./x64/kubectl.exe"
        },
        {
          "from": "binaries/client/windows/ia32/kubectl.exe",
          "to": "./ia32/kubectl.exe"
        },
        {
          "from": "binaries/client/helm3/helm3.exe",
          "to": "./helm3/helm3.exe"
        }
      ]
    },
    "publish": [
      {
        "provider": "github",
        "repo": "lens",
        "owner": "lensapp"
      }
    ],
    "snap": {
      "confinement": "classic"
    }
  },
  "dependencies": {
    "@hapi/call": "^8.0.0",
    "@hapi/subtext": "^7.0.3",
    "@kubernetes/client-node": "^0.12.0",
    "@types/crypto-js": "^3.1.47",
    "@types/electron-window-state": "^2.0.34",
    "@types/fs-extra": "^9.0.1",
    "@types/http-proxy": "^1.17.4",
    "@types/js-yaml": "^3.12.4",
    "@types/jsonpath": "^0.2.0",
    "@types/lodash": "^4.14.155",
    "@types/marked": "^0.7.4",
    "@types/mock-fs": "^4.10.0",
    "@types/module-alias": "^2.0.0",
    "@types/node": "^12.12.45",
    "@types/proper-lockfile": "^4.1.1",
    "@types/react-beautiful-dnd": "^13.0.0",
    "@types/tar": "^4.0.3",
    "array-move": "^3.0.0",
    "chalk": "^4.1.0",
    "conf": "^7.0.1",
    "crypto-js": "^4.0.0",
    "electron-updater": "^4.3.1",
    "electron-window-state": "^5.0.3",
    "file-type": "^14.7.1",
    "filenamify": "^4.1.0",
    "fs-extra": "^9.0.1",
    "handlebars": "^4.7.6",
    "http-proxy": "^1.18.1",
    "immer": "^7.0.5",
    "js-yaml": "^3.14.0",
    "jsonpath": "^1.0.2",
    "lodash": "^4.17.15",
    "mac-ca": "^1.0.4",
    "marked": "^1.1.0",
    "md5-file": "^5.0.0",
    "mobx": "^5.15.5",
    "mobx-observable-history": "^1.0.3",
    "mock-fs": "^4.12.0",
    "module-alias": "^2.2.2",
    "node-machine-id": "^1.1.12",
    "node-pty": "^0.9.0",
    "openid-client": "^3.15.2",
    "path-to-regexp": "^6.1.0",
    "proper-lockfile": "^4.1.1",
    "react-beautiful-dnd": "^13.0.0",
    "react-router": "^5.2.0",
    "request": "^2.88.2",
    "request-promise-native": "^1.0.8",
    "semver": "^7.3.2",
    "serializr": "^2.0.3",
    "shell-env": "^3.0.0",
    "tar": "^6.0.2",
    "tcp-port-used": "^1.0.1",
    "tempy": "^0.5.0",
    "universal-analytics": "^0.4.20",
    "uuid": "^8.1.0",
    "win-ca": "^3.2.0",
    "winston": "^3.2.1",
    "winston-transport-browserconsole": "^1.0.5",
    "ws": "^7.3.0"
  },
  "devDependencies": {
    "@babel/core": "^7.10.2",
    "@babel/plugin-syntax-dynamic-import": "^7.2.0",
    "@babel/plugin-transform-runtime": "^7.6.2",
    "@babel/preset-env": "^7.10.2",
    "@babel/preset-react": "^7.10.1",
    "@babel/preset-typescript": "^7.10.1",
    "@emeraldpay/hashicon-react": "^0.4.0",
    "@lingui/babel-preset-react": "^2.9.1",
    "@lingui/cli": "^3.0.0-13",
    "@lingui/loader": "^3.0.0-13",
    "@lingui/macro": "^3.0.0-13",
    "@lingui/react": "^3.0.0-13",
    "@material-ui/core": "^4.10.1",
    "@types/chart.js": "^2.9.21",
    "@types/circular-dependency-plugin": "^5.0.1",
    "@types/color": "^3.0.1",
    "@types/dompurify": "^2.0.2",
    "@types/hapi": "^18.0.3",
    "@types/hoist-non-react-statics": "^3.3.1",
    "@types/html-webpack-plugin": "^3.2.3",
    "@types/jest": "^25.2.3",
    "@types/material-ui": "^0.21.7",
    "@types/md5-file": "^4.0.2",
    "@types/mini-css-extract-plugin": "^0.9.1",
    "@types/progress-bar-webpack-plugin": "^2.1.0",
    "@types/react": "^16.9.35",
    "@types/react-router-dom": "^5.1.5",
    "@types/react-select": "^3.0.13",
    "@types/react-window": "^1.8.2",
    "@types/request": "^2.48.5",
    "@types/request-promise-native": "^1.0.17",
    "@types/semver": "^7.2.0",
    "@types/shelljs": "^0.8.8",
    "@types/tcp-port-used": "^1.0.0",
    "@types/tempy": "^0.3.0",
    "@types/terser-webpack-plugin": "^3.0.0",
    "@types/universal-analytics": "^0.4.4",
    "@types/uuid": "^8.0.0",
    "@types/webdriverio": "^4.13.0",
    "@types/webpack": "^4.41.17",
    "@types/webpack-env": "^1.15.2",
    "@types/webpack-node-externals": "^1.7.1",
    "@typescript-eslint/eslint-plugin": "^4.0.0",
    "@typescript-eslint/parser": "^4.0.0",
    "ace-builds": "^1.4.11",
    "ansi_up": "^4.0.4",
    "babel-core": "^7.0.0-beta.3",
    "babel-loader": "^8.1.0",
    "babel-plugin-macros": "^2.8.0",
    "babel-runtime": "^6.26.0",
    "chart.js": "^2.9.3",
    "circular-dependency-plugin": "^5.2.0",
    "color": "^3.1.2",
    "concurrently": "^5.2.0",
    "css-element-queries": "^1.2.3",
    "css-loader": "^3.5.3",
    "dompurify": "^2.0.11",
    "electron": "^9.1.2",
    "electron-builder": "^22.7.0",
    "electron-notarize": "^0.3.0",
    "electron-rebuild": "^1.11.0",
    "eslint": "^7.7.0",
    "file-loader": "^6.0.0",
    "flex.box": "^3.4.4",
    "fork-ts-checker-webpack-plugin": "^5.0.0",
    "hoist-non-react-statics": "^3.3.2",
    "html-webpack-plugin": "^4.3.0",
    "identity-obj-proxy": "^3.0.0",
    "include-media": "^1.4.9",
    "jest": "^26.0.1",
    "make-plural": "^6.2.1",
    "material-design-icons": "^3.0.1",
    "mini-css-extract-plugin": "^0.9.0",
    "mobx-react": "^6.2.2",
    "moment": "^2.26.0",
    "node-loader": "^0.6.0",
    "node-sass": "^4.14.1",
    "nodemon": "^2.0.4",
    "patch-package": "^6.2.2",
    "postinstall-postinstall": "^2.1.0",
    "progress-bar-webpack-plugin": "^2.1.0",
    "raw-loader": "^4.0.1",
    "react": "^16.13.1",
    "react-dom": "^16.13.1",
    "react-router-dom": "^5.2.0",
    "react-select": "^3.1.0",
    "react-window": "^1.8.5",
    "sass-loader": "^8.0.2",
    "spectron": "11.0.0",
    "style-loader": "^1.2.1",
    "terser-webpack-plugin": "^3.0.3",
    "ts-jest": "^26.1.0",
    "ts-loader": "^7.0.5",
    "ts-node": "^8.10.2",
    "typeface-roboto": "^0.0.75",
    "typescript": "^4.0.2",
    "url-loader": "^4.1.0",
    "webpack": "^4.43.0",
    "webpack-cli": "^3.3.11",
    "webpack-node-externals": "^1.7.2",
    "xterm": "^4.6.0",
    "xterm-addon-fit": "^0.4.0"
  }
}<|MERGE_RESOLUTION|>--- conflicted
+++ resolved
@@ -2,11 +2,7 @@
   "name": "kontena-lens",
   "productName": "Lens",
   "description": "Lens - The Kubernetes IDE",
-<<<<<<< HEAD
-  "version": "3.6.0-rc.1",
-=======
   "version": "3.6.0-rc.2",
->>>>>>> 7722f443
   "main": "static/build/main.js",
   "copyright": "© 2020, Mirantis, Inc.",
   "license": "MIT",
@@ -15,18 +11,11 @@
     "email": "info@k8slens.dev"
   },
   "scripts": {
-<<<<<<< HEAD
     "dev": "concurrently -k \"yarn dev-run -C\" yarn:dev:*",
     "dev-run": "nodemon --watch static/build/main.js --exec \"electron --inspect .\"",
     "dev:main": "yarn compile:main --watch",
     "dev:renderer": "yarn compile:renderer --watch",
     "dev:extensions": "tsc --project src/extensions/example-extension --watch",
-=======
-    "dev": "concurrently -k \"yarn dev-run -C\" \"yarn dev:main\" \"yarn dev:renderer\"",
-    "dev-run": "nodemon --watch static/build/main.js --exec \"electron --inspect .\"",
-    "dev:main": "yarn compile:main --watch",
-    "dev:renderer": "yarn compile:renderer --watch",
->>>>>>> 7722f443
     "compile": "env NODE_ENV=production concurrently yarn:compile:*",
     "compile:main": "webpack --config webpack.main.ts",
     "compile:renderer": "webpack --config webpack.renderer.ts",
